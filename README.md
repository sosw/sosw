--- conflicted
+++ resolved
@@ -26,11 +26,7 @@
 ## Development
 ### Getting Started
 
-<<<<<<< HEAD
-Assuming you have Python 3.10 and `pipenv` installed. Create a new virtual environment: 
-=======
 Assuming you have Python 3.7+ and `pipenv` installed. Create a new virtual environment: 
->>>>>>> a0aa1bbd
 
 ```bash
 $ pipenv shell
