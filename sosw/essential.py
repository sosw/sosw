"""
..  hidden-code-block:: text
    :label: View Licence Agreement <br>

    sosw - Serverless Orchestrator of Serverless Workers

    The MIT License (MIT)
    Copyright (C) 2020  sosw core contributors <info@sosw.app>

    Permission is hereby granted, free of charge, to any person obtaining a copy
    of this software and associated documentation files (the "Software"), to deal
    in the Software without restriction, including without limitation the rights
    to use, copy, modify, merge, publish, distribute, sublicense, and/or sell
    copies of the Software, and to permit persons to whom the Software is
    furnished to do so, subject to the following conditions:

    The above copyright notice and this permission notice shall be included in all
    copies or substantial portions of the Software.

    THE SOFTWARE IS PROVIDED "AS IS", WITHOUT WARRANTY OF ANY KIND, EXPRESS OR
    IMPLIED, INCLUDING BUT NOT LIMITED TO THE WARRANTIES OF MERCHANTABILITY,
    FITNESS FOR A PARTICULAR PURPOSE AND NONINFRINGEMENT. IN NO EVENT SHALL THE
    AUTHORS OR COPYRIGHT HOLDERS BE LIABLE FOR ANY CLAIM, DAMAGES OR OTHER
    LIABILITY, WHETHER IN AN ACTION OF CONTRACT, TORT OR OTHERWISE, ARISING FROM,
    OUT OF OR IN CONNECTION WITH THE SOFTWARE OR THE USE OR OTHER DEALINGS IN THE
    SOFTWARE.
"""

__all__ = ['Essential']
__author__ = "Mark Bulgakov"
__version__ = "1.0"

import logging
import os

from sosw.app import Processor
<<<<<<< HEAD
from sosw.components.helpers import recursive_update
from sosw.managers.meta_handler import MetaHandler
=======
from sosw.components.helpers import *
>>>>>>> 4e092766


logger = logging.getLogger()
logger.setLevel(logging.INFO)


class Essential(Processor):
    """
    This class abstracts common base properties and methods shared by essential Lambda functions.

    Currently implemented:

    * Update the ``self.config`` with shared settings (e.g list of registered Labourers)
    """

    meta_handler: MetaHandler = None

    def __init__(self, *args, **kwargs):
        self.init_config()
        super().__init__(*args, **kwargs)
<<<<<<< HEAD
        self.config = recursive_update(
            self.config,
            self.get_config("sosw_essential_config") or {}
        )

        self.meta_handler = MetaHandler()
=======


    def init_config(self, custom_config=None):
        """
        Overwritten parent method.
        We expect to receive essential config first, after that all the updates should be done
        """

        # Initialize config from essential config
        self.config = self.get_config("sosw_essential_config") or {}
        #  # Update config recursively from DEFAULT_CONFIG
        self.config = recursive_update(self.config, self.DEFAULT_CONFIG)
        # Update config recursively from any existing lambda function config
        self.config = recursive_update(self.config,
                                       self.get_config(f"{os.environ.get('AWS_LAMBDA_FUNCTION_NAME')}_config") or {})
        # Update config recursively from custom config
        self.config = recursive_update(self.config, custom_config or {})
>>>>>>> 4e092766
<|MERGE_RESOLUTION|>--- conflicted
+++ resolved
@@ -34,12 +34,8 @@
 import os
 
 from sosw.app import Processor
-<<<<<<< HEAD
 from sosw.components.helpers import recursive_update
 from sosw.managers.meta_handler import MetaHandler
-=======
-from sosw.components.helpers import *
->>>>>>> 4e092766
 
 
 logger = logging.getLogger()
@@ -57,17 +53,12 @@
 
     meta_handler: MetaHandler = None
 
+
     def __init__(self, *args, **kwargs):
         self.init_config()
+        self.meta_handler = MetaHandler()
+
         super().__init__(*args, **kwargs)
-<<<<<<< HEAD
-        self.config = recursive_update(
-            self.config,
-            self.get_config("sosw_essential_config") or {}
-        )
-
-        self.meta_handler = MetaHandler()
-=======
 
 
     def init_config(self, custom_config=None):
@@ -84,5 +75,4 @@
         self.config = recursive_update(self.config,
                                        self.get_config(f"{os.environ.get('AWS_LAMBDA_FUNCTION_NAME')}_config") or {})
         # Update config recursively from custom config
-        self.config = recursive_update(self.config, custom_config or {})
->>>>>>> 4e092766
+        self.config = recursive_update(self.config, custom_config or {})