"""
..  hidden-code-block:: text
    :label: View Licence Agreement <br>

    sosw - Serverless Orchestrator of Serverless Workers

    The MIT License (MIT)
    Copyright (C) 2022  sosw core contributors <info@sosw.app>

    Permission is hereby granted, free of charge, to any person obtaining a copy
    of this software and associated documentation files (the "Software"), to deal
    in the Software without restriction, including without limitation the rights
    to use, copy, modify, merge, publish, distribute, sublicense, and/or sell
    copies of the Software, and to permit persons to whom the Software is
    furnished to do so, subject to the following conditions:

    The above copyright notice and this permission notice shall be included in all
    copies or substantial portions of the Software.

    THE SOFTWARE IS PROVIDED "AS IS", WITHOUT WARRANTY OF ANY KIND, EXPRESS OR
    IMPLIED, INCLUDING BUT NOT LIMITED TO THE WARRANTIES OF MERCHANTABILITY,
    FITNESS FOR A PARTICULAR PURPOSE AND NONINFRINGEMENT. IN NO EVENT SHALL THE
    AUTHORS OR COPYRIGHT HOLDERS BE LIABLE FOR ANY CLAIM, DAMAGES OR OTHER
    LIABILITY, WHETHER IN AN ACTION OF CONTRACT, TORT OR OTHERWISE, ARISING FROM,
    OUT OF OR IN CONNECTION WITH THE SOFTWARE OR THE USE OR OTHER DEALINGS IN THE
    SOFTWARE.
"""

__all__ = ['Worker']
__author__ = "Nikolay Grishchenko"
__version__ = "1.0"

import json
import logging

from sosw.app import Processor
from sosw.managers.meta_handler import MetaHandler
from typing import Dict


logger = logging.getLogger()
logger.setLevel(logging.INFO)


class Worker(Processor):
    """
    We recommend that you inherit your core Processor from this class in Lambdas that are orchestrated by `sosw`.

    The ``__call__`` method is supposed to accept the ``event`` of the Lambda invocation.
    This is a dictionary with the payload received in the lambda_handler during invocation.

    Worker has all the common methods of :ref:`Processor` and tries to mark task as completed if received
    ``task_id`` in the ``event``. Worker create a payload with ``stats`` and ``result`` if exist and invoke worker
    assistant lambda.

    Worker class can optionally record ``'completed'`` and ``'failed'`` events to the DynamoDB tasks meta data table.
    In order to enable this feature, you have to provide ``'meta_handler_config'`` in your custom_config.
    You also need to grant write permissions for this table to your Lambda.

    You can find more information about the configuration in the :ref:`MetaHandler<meta_handler>` chapter.
    """

    DEFAULT_CONFIG = {
        'init_clients':                 ['lambda'],
        'sosw_worker_assistant_lambda': 'sosw_worker_assistant'
    }

    lambda_client = None
    meta_handler: MetaHandler = None


    def __init__(self, *args, **kwargs):

        super().__init__(*args, **kwargs)

        if 'meta_handler_config' in self.config:
            self.meta_handler = MetaHandler(custom_config=self.config['meta_handler_config'])


<<<<<<< HEAD
    def __call__(self, event: Dict, cleanup: bool = True):
=======
    def __call__(self, event: Dict, reset_result: bool = True):
>>>>>>> 5c38636c
        """
        You can either call super() at the end of your child function or completely overwrite this function.
        :param reset_result: Whether to reset the result after the processor call. Defaults to True.
        """

        # Mark the task as completed in DynamoDB if the event had task_id.
        try:
            if event.get('task_id'):
                self.mark_task_as_completed(event['task_id'])
        except Exception:
            logger.exception(f"Failed to call WorkerAssistant for event {event}")
            pass

<<<<<<< HEAD
        super().__call__(event, cleanup)
=======
        super().__call__(event, reset_result)
>>>>>>> 5c38636c


    def mark_task_as_completed(self, task_id: str):
        """ Call worker assistant lambda and tell it to close task """

        if not self.lambda_client:
            self.register_clients(['lambda'])

        worker_assistant_lambda_name = self.config.get('sosw_worker_assistant_lambda', 'sosw_worker_assistant')
        payload = {
            'action':  'mark_task_as_completed',
            'task_id': task_id,
        }

        if self.stats:
            payload.update({'stats': self.stats})

        if self.result:
            payload.update({'result': self.result})

        payload = json.dumps(payload)

        lambda_response = self.lambda_client.invoke(
                FunctionName=worker_assistant_lambda_name,
                InvocationType='Event',
                Payload=payload
        )
        if self.meta_handler:
            self.meta_handler.post(task_id=task_id, action='completed')
        logger.debug(f"mark_task_as_completed response: {lambda_response}")


    def mark_task_as_failed(self, task_id: str):
        """ Call worker assistant lambda and tell it to update task info """

        if not self.lambda_client:
            self.register_clients(['lambda'])

        worker_assistant_lambda_name = self.config.get('sosw_worker_assistant_lambda', 'sosw_worker_assistant')
        payload = {
            'action':  'mark_task_as_failed',
            'task_id': task_id,
        }

        if self.stats:
            payload.update({'stats': self.stats})

        if self.result:
            payload.update({'result': self.result})

        payload = json.dumps(payload)

        lambda_response = self.lambda_client.invoke(
                FunctionName=worker_assistant_lambda_name,
                InvocationType='Event',
                Payload=payload
        )
        if self.meta_handler:
            self.meta_handler.post(task_id=task_id, action='failed')
        logger.debug(f"mark_task_as_failed response: {lambda_response}")<|MERGE_RESOLUTION|>--- conflicted
+++ resolved
@@ -77,11 +77,7 @@
             self.meta_handler = MetaHandler(custom_config=self.config['meta_handler_config'])
 
 
-<<<<<<< HEAD
-    def __call__(self, event: Dict, cleanup: bool = True):
-=======
     def __call__(self, event: Dict, reset_result: bool = True):
->>>>>>> 5c38636c
         """
         You can either call super() at the end of your child function or completely overwrite this function.
         :param reset_result: Whether to reset the result after the processor call. Defaults to True.
@@ -95,11 +91,7 @@
             logger.exception(f"Failed to call WorkerAssistant for event {event}")
             pass
 
-<<<<<<< HEAD
-        super().__call__(event, cleanup)
-=======
         super().__call__(event, reset_result)
->>>>>>> 5c38636c
 
 
     def mark_task_as_completed(self, task_id: str):
