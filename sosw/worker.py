--- conflicted
+++ resolved
@@ -68,14 +68,9 @@
 
         # Mark the task as completed in DynamoDB if the event had task_id.
         try:
-<<<<<<< HEAD
             if event.get('task_id'):
                 self.mark_task_as_completed(event['task_id'])
-        except:
-=======
-            self.mark_task_as_completed(event.get('task_id'))
         except Exception:
->>>>>>> 6f465d87
             logger.exception(f"Failed to call WorkerAssistant for event {event}")
             pass
 
