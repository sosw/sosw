""" A set of helper functions for DynamoDB Integration testing. """

__all__ = ['AutotestDdbManager', 'get_autotest_ddb_suffix', 'get_autotest_ddb_name',
           'get_autotest_ddb_name_with_custom_suffix', 'get_autotest_ddb_config', 'get_ddb_benchmark',
           'clean_dynamo_table', 'create_test_ddb', 'drop_test_ddb', 'safe_put_to_ddb', 'get_table_setup', 'add_gsi']

__author__ = 'Nikolay Grishchenko'

import asyncio

import boto3
import logging
import time
import uuid

from collections import defaultdict
from copy import deepcopy
from typing import Dict, Optional, List, Tuple
from sosw.components.dynamo_db import clean_dynamo_table

TEST_DB_NAME = None
TEST_DB_SUFFIX = None
KEYS_OF_TABLES = defaultdict(dict)

DDB_CLIENT_CONFIG = {
    'row_mapper':      {
        'hash_col':  'S',
        'range_col': 'M',
        'other_col': 'S',
    },
    'table_name':      None,
    'required_fields': ['hash_col', 'range_col'],
    'key_fields':      ['hash_col', 'range_col']
}

BENCHMARK = defaultdict(float)


def get_autotest_ddb_suffix():
    """ Get unique suffix for autotest tables for this run. """

    global TEST_DB_SUFFIX

    if TEST_DB_SUFFIX is None:
        TEST_DB_SUFFIX = str(uuid.uuid4())[:18]

    return TEST_DB_SUFFIX


def get_autotest_ddb_name():
    """ Get unique autotest db name. """

    global TEST_DB_NAME

    if TEST_DB_NAME is None:
        TEST_DB_NAME = f"autotest_{get_autotest_ddb_suffix()}"

    return TEST_DB_NAME


def get_autotest_ddb_name_with_custom_suffix(suffix: str) -> str:
    """
    Get unique DDB name with a provided suffix.
    Can be useful in cases when you need to create multiple DDB tables in your test environment.
    """

    return get_autotest_ddb_name() + '_' + suffix


def get_autotest_ddb_config():
    """
    Return a generic config for sosw DynamoDbClient for the autotest table: `row mapping`, `table_name`, etc.
    This might be helpful only in case you are using the default autotest_db for your integration tests.

    Example of usage:

    ..  code-block:: python

        def setUp(self) -> None:
            CONFIG = self.TEST_CONFIG.copy()
            CONFIG['dynamo_db_config'] = get_autotest_ddb_config()

            self.processor = Processor(custom_config=CONFIG)

    """

    result = DDB_CLIENT_CONFIG.copy()
    result['table_name'] = get_autotest_ddb_name()

    return result


def create_test_ddb(table_structure: Dict = None):
    """
    Creates a table with unique DB name using either sample generic schema or from argument.

    The function may also create Global Secondary Index (GSI) from table_structure.
    This significantly increases the creation time.

    :param Dict table_structure: Should follow the boto3 create_table() request specification.
    """

    global BENCHMARK

    st = time.perf_counter()
    client = boto3.client('dynamodb')

    if not table_structure.get('TableName'):
        table_structure['TableName'] = get_autotest_ddb_name()

    name = table_structure['TableName']

    assert name.startswith('autotest_'), f"Table for testing must start with an autotest prefix"

    logging.info(f"Creating table: {table_structure}")
    # Try to send the request to create a table. If already exists - first drop it and then recreate.
    for retry in range(2):
        try:
            client.create_table(**table_structure)
            logging.info(f'Successfully sent request to create table {name}')
            break

        except Exception as err:
            if "Table already exists" in str(err):
                for retry2 in range(2):
                    try:
                        drop_test_ddb(table_name=name)

                    except Exception as err2:
                        if "Table is being created" in str(err2):
                            time.sleep(retry2)

                        else:
                            raise Exception(err)

            else:
                logging.exception(err, exc_info=True)
                raise Exception(err)

    for i in range(34):  # ~10 minutes with exponential backoff
        response = client.describe_table(TableName=name)
        if response['Table']['TableStatus'] == 'ACTIVE':
            logging.info(f'Successfully created table {name} after {i} iterations.')
            break
        time.sleep(i)

    BENCHMARK['creating_table'] += time.perf_counter() - st

    return name


def drop_test_ddb(table_name: str = None):
    """ Drop temporary autotest DynamoDB table. """

    global BENCHMARK

    drop_st = time.perf_counter()

    name = table_name or get_autotest_ddb_name()

    assert name.startswith('autotest_'), f"Table for testing must start with an autotest prefix"

    client = boto3.client('dynamodb')

    for retry in range(3):
        try:
            client.delete_table(TableName=name)
            break

        except Exception as err2:
            if "Attempt to change a resource which is still in use" in str(err2):
                time.sleep(retry)
            else:
                raise Exception(err2)

    BENCHMARK['deleting_table'] += time.perf_counter() - drop_st

    for i in range(34):  # ~10 minutes with exponential backoff
        try:
            response = client.describe_table(TableName=name)
            logging.info(f"Table {name} is still {response['Table']['TableStatus']}")
            time.sleep(i)
        except:
            logging.info(f'Successfully dropped table {name} after {i} iterations.')
            break


def get_table_keys(table_name, client=None) -> List[str]:
    """
    Returns hash (and range if exists) keys of a table using describe_table with local cache.
    Uses either local boto3 client or the one passed from caller. Some extra costs, but only once per table.

    Cache saves keys as a dict for future use, although the function returns just the keys as a list.
    """

    global BENCHMARK, KEYS_OF_TABLES

    assert type(client).__name__ == "DynamoDB", \
        f"`client` argument if passed for `get_table_keys()` to must be a raw boto3 DynamoDB client."

    st = time.perf_counter()

    if table_name not in KEYS_OF_TABLES:
        table_description = client.describe_table(TableName=table_name)

        for attr in table_description['Table']['KeySchema']:
            KEYS_OF_TABLES[table_name][attr['AttributeName']] = attr['AttributeName']
        BENCHMARK['get_table_keys'] += time.perf_counter() - st

    return list(KEYS_OF_TABLES[table_name].values())


def safe_put_to_ddb(row: Dict, client, table_name: Optional[str] = None):
    """
    Writes the row to DynamoDB table and waits a little attempting to minimise eventual consistency problem.
    It actually waits till it can read the object from the DDB itself, although this doesn't eliminate the problem,
    just minimise it. The only approved use-case is when you need to write some SAMPLE DATA to the table and then
    test the Processor code to read it and do something. Usually Processor methods should not use Consistent Read
    themselves unless required by the business workflow.

    ..  warning:: Should be used in tests setup only!

    :param row:         Single row of data to write
    :param client:      sosw DynamoDbClient initialised in your test. You have to pass it here, to make sure that same
                        config is used and avoid unnecessary initialisations.
    :param table_name:  Optional name of the table. By default, the 'table_name' from your client configuration.
    """

    global BENCHMARK, KEYS_OF_TABLES

    st = time.perf_counter()

    client.put(row=row, table_name=table_name)

    table_name = table_name or client.config['table_name']
    keys = get_table_keys(table_name=table_name, client=client.dynamo_client)
    query = {k: row[k] for k in keys}

    for i in range(1, 10):
        time.sleep(i * 0.2)
        if client.get_by_query(keys=query, table_name=table_name, return_count=True, consistent_read=True):
            # time.sleep(3)
            logging.info(f"Written {row} to {table_name or client.config['table_name']}. "
                         f"It took {time.perf_counter() - st} seconds.")
            BENCHMARK['safe_put_to_ddb_calls'] += 1
            BENCHMARK['safe_put_to_ddb'] += time.perf_counter() - st
            return

    raise RuntimeError(f"Failed to write {row} to {table_name or client.config['table_name']} after "
                       f"trying for {time.perf_counter() - st} seconds")


def get_ddb_benchmark():
    """ Return benchmarking parameters for autotest table maintenance. """

    global BENCHMARK

    return BENCHMARK


def get_table_setup(hash_key: Tuple[str, str], range_key: Optional[Tuple[str, str]] = None,
                    table_name: str = None) -> Dict:
    """
    :param hash_key: tuple with hash key name and type
    :param range_key: tuple with range key name and type
    :return: Returns table structure compatible with boto3 dynamodb create_table(), with empty TableName
    """

    setup = {
        'AttributeDefinitions': [
            {
                'AttributeName': hash_key[0],
                'AttributeType': hash_key[1]
            }
        ],
        'TableName':            table_name,
        'KeySchema':            [
            {
                'AttributeName': hash_key[0],
                'KeyType':       'HASH'
            },
        ],
        'BillingMode':          'PAY_PER_REQUEST',
    }

    if range_key:
        setup['AttributeDefinitions'].append({'AttributeName': range_key[0], 'AttributeType': range_key[1]})
        setup['KeySchema'].append({'AttributeName': range_key[0], 'KeyType': 'RANGE'})

    return setup


def add_gsi(setup: Dict, index_name: str, hash_key: Tuple[str, str], range_key: Optional[Tuple[str, str]] = None,
            projection: str = 'ALL'):
    """
    :param setup: Table structure compatible with boto3 dynamodb create_table()
    :param index_name:
    :param hash_key: tuple with index hash key name and type
    :param range_key: tuple with index range key name and type
    :param projection: table projection compatible with boto3 dynamodb create_table ProjectionType parameter
    :return: Adds the indexes to the table setup. Returns table structure compatible with boto3 dynamodb create_table()
    """

    setup = deepcopy(setup)

    keys = [hash_key]
    if range_key:
        keys.append(range_key)

    for k_name, k_type in keys:
        attr_def = {'AttributeName': k_name, 'AttributeType': k_type}
        if attr_def not in setup['AttributeDefinitions']:
            setup['AttributeDefinitions'].append(attr_def)

    if 'GlobalSecondaryIndexes' not in setup:
        setup['GlobalSecondaryIndexes'] = []

    gsi_setup = {
        'IndexName':  index_name,
        'KeySchema':  [
            {'AttributeName': hash_key[0], 'KeyType': 'HASH'},
        ],
        'Projection': {
            'ProjectionType': projection
        }
    }

    if range_key:
        gsi_setup['KeySchema'].append({'AttributeName': range_key[0], 'KeyType': 'RANGE'})

    setup['GlobalSecondaryIndexes'].append(gsi_setup)

    return setup


class AutotestDdbManager:

    def __init__(self, tables: List[Dict] = None):
        if not tables:
            # By default, we create all main tables, but you can specify explicit ones
            tables = [autotest_dynamo_db_tasks_setup, autotest_dynamo_db_meta_setup,
                      autotest_dynamo_db_closed_tasks_setup, autotest_dynamo_db_retry_tasks_setup]
        self.tables = tables
        asyncio.run(self.create_ddbs(self.tables))


    async def create_ddbs(self, tables):
        X = await asyncio.gather(
            *[self.create_test_ddb(structure) for structure in tables]
        )


    async def clean_ddbs(self):
        X = await asyncio.gather(
            *[self.clean_ddb(structure) for structure in self.tables]
        )


    async def drop_ddbs(self):
        X = await asyncio.gather(
            *[self.drop_test_ddb(structure) for structure in self.tables]
        )


    async def clean_ddb(self, table_structure):
        """ Coroutine to clean a table. """
        name = table_structure['TableName']
        keys = [x['AttributeName'] for x in table_structure['KeySchema']]
        clean_dynamo_table(table_name=name, keys=tuple(keys))


    async def create_test_ddb(self, table_structure: Dict = None):
        """
        Asyncio coroutine.
        Creates a table with unique DB name using either sample generic schema or from argument.

        The function may also create Global Secondary Index (GSI) from table_structure.
        This significantly increases the creation time.

        ..  warning::

            There is a function with same name in the module which runs synchronously.
            We keep it for backwards compatibility.

        :param Dict table_structure: Should follow the boto3 create_table() request specification.
        """

        client = boto3.client('dynamodb')

        if not table_structure.get('TableName'):
            table_structure['TableName'] = get_autotest_ddb_name()

        name = table_structure['TableName']

        assert name.startswith('autotest_'), "Table for testing must start with an autotest prefix"

        logging.info("Creating table: %s", table_structure)
        # Try to send the request to create a table. If already exists - first drop it and then recreate.
        for retry in range(2):
            try:
                client.create_table(**table_structure)
                logging.info("Successfully sent request to create table %s", name)
                break

            except Exception as err:
                if "Table already exists" in str(err):
                    for retry2 in range(2):
                        try:
                            await self.drop_test_ddb(table_name=name)

                        except Exception as err2:
                            if "Table is being created" in str(err2):
                                await asyncio.sleep(retry2)

                            else:
                                raise Exception(err)

                else:
                    logging.exception(err, exc_info=True)
                    raise Exception(err)

        for i in range(34):  # ~10 minutes with exponential backoff
            response = client.describe_table(TableName=name)
            if response['Table']['TableStatus'] == 'ACTIVE':
                logging.info("Successfully created table %s after %s iterations.", name, i)
                break
            await asyncio.sleep(i)

        return name


    async def drop_test_ddb(self, table_structure: Dict = None):
        """
        Asyncio coroutine to drop temporary autotest DynamoDB table.
        ..  warning::

            There is a function with same name in the module which runs synchronously.
            We keep it for backwards compatibility.
        """
        name = table_structure['TableName'] or get_autotest_ddb_name()

        assert name.startswith('autotest_'), "Table for testing must start with an autotest prefix"

        client = boto3.client('dynamodb')

        for retry in range(3):
            try:
                client.delete_table(TableName=name)
                break

            except Exception as err2:
                if "Attempt to change a resource which is still in use" in str(err2):
                    time.sleep(retry)
                else:
                    raise Exception(err2)

        for i in range(34):  # ~10 minutes with exponential backoff
            try:
                response = client.describe_table(TableName=name)
                logging.info("Table %s is still %s", name, response['Table']['TableStatus'])
                await asyncio.sleep(i)
            except:
                logging.info("Successfully dropped table %s after %s iterations.", name, i)
                break


### Autotest DynamoDB structures ###

autotest_dynamo_db_setup = get_table_setup(hash_key=('hash_col', 'S'), range_key=('range_col', 'N'))
autotest_dynamo_db_with_index_setup = add_gsi(setup=autotest_dynamo_db_setup, index_name='autotest_index',
                                              hash_key=('hash_col', 'S'), range_key=('other_col', 'S'))

autotest_dynamo_db_config_setup = get_table_setup(hash_key=('env', 'S'), range_key=('config_name', 'S'),
                                                  table_name=get_autotest_ddb_name_with_custom_suffix('config'))

autotest_dynamo_db_tasks_draft = get_table_setup(hash_key=('task_id', 'S'),
                                                 table_name=get_autotest_ddb_name() + '_sosw_tasks')
autotest_dynamo_db_tasks_setup = add_gsi(setup=autotest_dynamo_db_tasks_draft, index_name='sosw_tasks_greenfield',
                                         hash_key=('labourer_id', 'S'), range_key=('greenfield', 'N'))

autotest_dynamo_db_meta_setup = get_table_setup(hash_key=('task_id', 'S'), range_key=('created_at', 'N'),
                                                table_name=get_autotest_ddb_name() + '_sosw_tasks_meta')

autotest_dynamo_db_closed_tasks_draft = get_table_setup(hash_key=('task_id', 'S'),
                                                        table_name=get_autotest_ddb_name() + '_sosw_closed_tasks')
autotest_dynamo_db_closed_tasks_setup = add_gsi(setup=autotest_dynamo_db_closed_tasks_draft,
                                                index_name='labourer_task_status_with_time',
                                                hash_key=('labourer_id_task_status', 'S'),
                                                range_key=('closed_at', 'N'))

autotest_dynamo_db_retry_tasks_draft = get_table_setup(hash_key=('labourer_id', 'S'), range_key=('task_id', 'S'),
                                                       table_name=get_autotest_ddb_name() + '_sosw_retry_tasks')
autotest_dynamo_db_retry_tasks_setup = add_gsi(setup=autotest_dynamo_db_retry_tasks_draft,
<<<<<<< HEAD
                                                index_name='labourer_id_greenfield',
                                                hash_key=('labourer_id', 'S'),
                                                range_key=('desired_launch_time', 'N'))

autotest_dynamo_db_config_setup = get_table_setup(hash_key=('env', 'S'), range_key=('config_name', 'S'),
                                                  table_name=get_autotest_ddb_name() + '_config')
=======
                                               index_name='labourer_id_greenfield',
                                               hash_key=('labourer_id', 'S'),
                                               range_key=('desired_launch_time', 'N'))
>>>>>>> 4877be30
<|MERGE_RESOLUTION|>--- conflicted
+++ resolved
@@ -491,15 +491,9 @@
 autotest_dynamo_db_retry_tasks_draft = get_table_setup(hash_key=('labourer_id', 'S'), range_key=('task_id', 'S'),
                                                        table_name=get_autotest_ddb_name() + '_sosw_retry_tasks')
 autotest_dynamo_db_retry_tasks_setup = add_gsi(setup=autotest_dynamo_db_retry_tasks_draft,
-<<<<<<< HEAD
-                                                index_name='labourer_id_greenfield',
-                                                hash_key=('labourer_id', 'S'),
-                                                range_key=('desired_launch_time', 'N'))
-
-autotest_dynamo_db_config_setup = get_table_setup(hash_key=('env', 'S'), range_key=('config_name', 'S'),
-                                                  table_name=get_autotest_ddb_name() + '_config')
-=======
                                                index_name='labourer_id_greenfield',
                                                hash_key=('labourer_id', 'S'),
                                                range_key=('desired_launch_time', 'N'))
->>>>>>> 4877be30
+
+autotest_dynamo_db_config_setup = get_table_setup(hash_key=('env', 'S'), range_key=('config_name', 'S'),
+                                                  table_name=get_autotest_ddb_name() + '_config')