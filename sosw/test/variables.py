--- conflicted
+++ resolved
@@ -19,30 +19,11 @@
     'init_clients':          [],
     'task_client_config':    {
         'init_clients':     [],
-<<<<<<< HEAD
-        'dynamo_db_config': {
-            'row_mapper':       {
-                'task_id':     'S',
-                'labourer_id': 'S',
-                'greenfield':  'N',
-                'attempts':    'N',
-            },
-            'required_fields':  ['task_id', 'labourer_id'],
-            'table_name':       'autotest_sosw_tasks',
-            'index_greenfield': 'autotest_sosw_tasks_greenfield',
-            'field_names':      {
-                'task_id':     'task_id',
-                'labourer_id': 'labourer_id',
-                'greenfield':  'greenfield',
-            }
-        },
-=======
         'dynamo_db_config': TASKS_TABLE_CONFIG,
     },
     'scavenger_client_config': {
         'init_clients':     [],
         'dynamo_db_config': TASKS_TABLE_CONFIG,
->>>>>>> 80925442
     },
     'ecology_client_config': {
         'test': True
