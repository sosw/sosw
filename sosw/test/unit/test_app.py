--- conflicted
+++ resolved
@@ -3,11 +3,7 @@
 import unittest
 
 from unittest import mock
-<<<<<<< HEAD
-from unittest.mock import patch
-=======
 from unittest.mock import MagicMock, patch
->>>>>>> c95a6e03
 
 from sosw.app import Processor, LambdaGlobals, get_lambda_handler, logger
 from sosw.components.sns import SnsManager
@@ -131,7 +127,6 @@
 
 
     @mock.patch("boto3.client")
-<<<<<<< HEAD
     @patch.object(logger, 'setLevel')
     def test_lambda_handler__logger_level(self, logger_set_level, client_mock):
         global_vars = LambdaGlobals()
@@ -139,7 +134,9 @@
         event = {'k': 'm', 'logging_level': 20}
         lambda_handler(event=event, context={'context': 'test'})
         logger_set_level.assert_called_once_with(20)
-=======
+
+
+    @mock.patch("boto3.client")
     def test_die(self, mock_boto):
 
         p = Processor(custom_config=self.TEST_CONFIG)
@@ -179,5 +176,4 @@
         args, kwargs = mock_boto_client.publish.call_args
         self.assertIn('SoswWorkerErrors', kwargs['TopicArn'])
         self.assertEqual(kwargs['Subject'], 'Some Function died')
-        self.assertEqual(kwargs['Message'], 'Unknown Failure')
->>>>>>> c95a6e03
+        self.assertEqual(kwargs['Message'], 'Unknown Failure')