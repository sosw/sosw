import asyncio
import boto3
import logging
import os
import random
import time
import unittest
import uuid

from copy import deepcopy
from unittest.mock import Mock, MagicMock, patch

logging.getLogger('botocore').setLevel(logging.WARNING)

os.environ["STAGE"] = "test"
os.environ["autotest"] = "True"

from sosw.components.dynamo_db import DynamoDbClient, clean_dynamo_table
from sosw.components.helpers import first_or_none
<<<<<<< HEAD
from sosw.labourer import Labourer
from sosw.managers.task import TaskManager
from sosw.test.variables import TEST_TASK_CLIENT_CONFIG, RETRY_TASKS, TASKS
from sosw.test.helpers_test_dynamo_db import AutotestDdbManager, autotest_dynamo_db_tasks_setup, \
    autotest_dynamo_db_closed_tasks_setup, autotest_dynamo_db_retry_tasks_setup, get_autotest_ddb_name, safe_put_to_ddb
=======
from sosw.test.helpers_test_dynamo_db import AutotestDdbManager, autotest_dynamo_db_tasks_setup, \
    autotest_dynamo_db_closed_tasks_setup, autotest_dynamo_db_retry_tasks_setup, safe_put_to_ddb
>>>>>>> 4877be30


class TaskManager_IntegrationTestCase(unittest.TestCase):
    TEST_CONFIG = TEST_TASK_CLIENT_CONFIG
    LABOURER = Labourer(id='some_function', arn='arn:aws:lambda:us-west-2:000000000000:function:some_function')

    autotest_ddbm: AutotestDdbManager = None


    @classmethod
    def setUpClass(cls) -> None:
        cls.TEST_CONFIG['init_clients'] = ['DynamoDb']
        tables = [autotest_dynamo_db_tasks_setup, autotest_dynamo_db_closed_tasks_setup,
                  autotest_dynamo_db_retry_tasks_setup]
        cls.autotest_ddbm = AutotestDdbManager(tables)


    @classmethod
    def tearDownClass(cls) -> None:
        asyncio.run(cls.autotest_ddbm.drop_ddbs())


    def tearDown(self):
        self.patcher.stop()
        asyncio.run(self.autotest_ddbm.clean_ddbs())

        tables = [autotest_dynamo_db_tasks_setup, autotest_dynamo_db_closed_tasks_setup,
                  autotest_dynamo_db_retry_tasks_setup]
        cls.autotest_ddbm = AutotestDdbManager(tables)


    def setUp(self):
        """
        We keep copies of main parameters here, because they may differ from test to test and cleanup needs them.
        This is responsibility of the test author to update these values if required from test.
        """
        self.config = self.TEST_CONFIG.copy()

        self.patcher = patch("sosw.app.get_config")
        self.get_config_patch = self.patcher.start()

        self.HASH_KEY = ('task_id', 'S')
        self.RANGE_KEY = ('labourer_id', 'S')
        self.NOW_TIME = 100000

<<<<<<< HEAD
        self.table_name = autotest_dynamo_db_tasks_setup['TableName']
        self.completed_tasks_table = autotest_dynamo_db_closed_tasks_setup['TableName']
        self.retry_tasks_table = autotest_dynamo_db_retry_tasks_setup['TableName']
=======
        self.table_name = self.config['dynamo_db_config']['table_name']
        self.completed_tasks_table = self.config['sosw_closed_tasks_table']
        self.retry_tasks_table = self.config['sosw_retry_tasks_table']

        # self.autotest_ddbm.clean_ddbs()
>>>>>>> 4877be30

        self.dynamo_client = DynamoDbClient(config=self.config['dynamo_db_config'])
        self.manager = TaskManager(custom_config=self.config)
        self.manager.ecology_client = MagicMock()

        self.labourer = deepcopy(self.LABOURER)


<<<<<<< HEAD
    def clean_task_tables(self):
        clean_dynamo_table(self.table_name, (self.HASH_KEY[0],))
        clean_dynamo_table(self.completed_tasks_table, ('task_id',))
        clean_dynamo_table(self.retry_tasks_table, ('labourer_id', 'task_id'))
=======
    def tearDown(self):
        self.patcher.stop()
        asyncio.run(self.autotest_ddbm.clean_ddbs())


    @classmethod
    def tearDownClass(cls) -> None:
        asyncio.run(cls.autotest_ddbm.drop_ddbs())
>>>>>>> 4877be30


    def setup_tasks(self, status='available', mutiple_labourers=False, count_tasks=3):
        """ Some fake adding some scheduled tasks for some workers. """

        _ = self.manager.get_db_field_name
        _cfg = self.manager.config.get

        table = _cfg('dynamo_db_config')['table_name'] if status not in ['closed', 'failed'] \
            else _cfg('sosw_closed_tasks_table')

        MAP = {
            'available': {
                self.RANGE_KEY[0]:               lambda x: str(worker_id),
<<<<<<< HEAD
                _('greenfield'):                 lambda x: round(1000 + random.randrange(0, 100000, 1000)),
=======
                _('greenfield'):                 lambda x: round(10000 + random.randrange(0, 100000, 1000)),
>>>>>>> 4877be30
                _('attempts'):                   lambda x: 0,
                _('result_uploaded_files'):      lambda x: [{'bucket':      'cnvm',
                                                             's3_key':      'key',
                                                             'description': 'description'
                                                             }],
                _('stat_time_register_clients'): lambda x: 0.00440446899847
            },
            'invoked':   {
                self.RANGE_KEY[0]: lambda x: str(worker_id),
                _('greenfield'):   lambda x: round(time.time()) + _cfg('greenfield_invocation_delta'),
                _('attempts'):     lambda x: 1,
            },
            'expired':   {
                self.RANGE_KEY[0]: lambda x: str(worker_id),
                _('greenfield'):   lambda x: round(time.time()) + _cfg('greenfield_invocation_delta')
                                             - random.randint(1000, 10000),
                _('attempts'):     lambda x: 1,
            },
            'running':   {
                self.RANGE_KEY[0]: lambda x: str(worker_id),
                _('greenfield'):   lambda x: round(time.time()) + _cfg('greenfield_invocation_delta')
                                             - random.randint(1, 900),
                _('attempts'):     lambda x: 1,
            },

            'closed':    {
                _('greenfield'):              lambda x: round(time.time()) + _cfg('greenfield_invocation_delta')
                                                        - random.randint(1000, 10000),
                _('labourer_id_task_status'): lambda x: f"{self.LABOURER.id}_1",

                _('completed_at'):            lambda x: x[_('greenfield')] - _cfg('greenfield_invocation_delta')
                                                        + random.randint(10, 300),
                _('closed_at'):               lambda x: x[_('completed_at')] + random.randint(1,
                                                                                              60),
                _('attempts'):                lambda x: 3,
            },
            'failed':    {
                _('greenfield'):              lambda x: round(time.time()) + _cfg('greenfield_invocation_delta')
                                                        - random.randint(1000, 10000),
                _('labourer_id_task_status'): lambda x: f"{self.LABOURER.id}_0",
                _('closed_at'):               lambda x: x[_('greenfield')] + 900 + random.randint(1, 60),
                _('attempts'):                lambda x: 3,
            },
        }

        # raise ValueError(f"Unsupported `status`: {status}. Should be one of: 'available', 'invoked'.")

        workers = [self.LABOURER.id] if not mutiple_labourers else range(42, 45)
        output = []

        for worker_id in workers:

            for i in range(count_tasks):
                row = {
                    self.HASH_KEY[0]: f"task_id_{worker_id}_{i}_{str(uuid.uuid4())[:8]}",  # Task ID
                }

                for field, getter in MAP[status].items():
                    row[field] = getter(row)

                print(f"Putting {row} to {table}")
                output.append(row)
                safe_put_to_ddb(row, self.dynamo_client, table_name=table)

        return output


    def test_get_next_for_labourer(self):
        self.setup_tasks()

        result = self.manager.get_next_for_labourer(self.LABOURER, only_ids=True)
        # print(result)

        self.assertEqual(len(result), 1, "Returned more than one task")
        self.assertIn(f'task_id_{self.LABOURER.id}_', result[0])


    def test_get_next_for_labourer__multiple(self):
        self.setup_tasks()

        result = self.manager.get_next_for_labourer(self.LABOURER, cnt=5000, only_ids=True)
        # print(result)

        self.assertEqual(len(result), 3, "Should be just 3 tasks for this worker in setup")
        self.assertTrue(all(f'task_id_{self.LABOURER.id}_' in task for task in result),
                        "Returned some tasks of other Workers")


    def test_get_next_for_labourer__not_take_invoked(self):
        self.setup_tasks()
        self.setup_tasks(status='invoked')

        result = self.manager.get_next_for_labourer(self.LABOURER, cnt=50, only_ids=True)
        # print(result)

        self.assertEqual(len(result), 3, "Should be just 3 tasks for this worker in setup. The other 3 are invoked.")
        self.assertTrue(all(f'task_id_{self.LABOURER.id}_' in task for task in result),
                        "Returned some tasks of other Workers")


    def test_get_next_for_labourer__full_tasks(self):
        self.setup_tasks()

        result = self.manager.get_next_for_labourer(self.LABOURER, cnt=2)
        # print(result)

        self.assertEqual(len(result), 2, "Should be just 2 tasks as requested")

        for task in result:
            self.assertIn(f'task_id_{self.LABOURER.id}_', task['task_id']), "Returned some tasks of other Workers"
            self.assertEqual(self.LABOURER.id, task['labourer_id']), "Returned some tasks of other Workers"


    def register_labourers(self):
        self.manager.get_labourers = MagicMock(return_value=[self.LABOURER])
        return self.manager.register_labourers()


    def test_mark_task_invoked(self):
        greenfield = 1000
        delta = self.manager.config['greenfield_invocation_delta']
        self.register_labourers()

        row = {
            self.HASH_KEY[0]:  f"task_id_{self.LABOURER.id}_256",  # Task ID
            self.RANGE_KEY[0]: self.LABOURER.id,  # Worker ID
            'greenfield':      greenfield
        }
        self.dynamo_client.put(row)
        # print(f"Saved initial version with greenfield some date not long ago: {row}")

        # Do the actual tested job
        with patch('time.time') as mock_time:
            mock_time.return_value = self.NOW_TIME
            self.manager.mark_task_invoked(self.LABOURER, row)

        result = self.dynamo_client.get_by_query({self.HASH_KEY[0]: f"task_id_{self.LABOURER.id}_256"},
                                                 fetch_all_fields=True)
        # print(f"The new updated value of task is: {result}")

        # Rounded -2 we check that the greenfield was updated
        self.assertAlmostEqual(self.NOW_TIME + delta, result[0]['greenfield'])


    def test_get_invoked_tasks_for_labourer(self):
        self.register_labourers()

        self.setup_tasks(status='running')
        self.setup_tasks(status='expired')
        self.setup_tasks(status='invoked')
        self.assertEqual(len(self.manager.get_invoked_tasks_for_labourer(self.LABOURER)), 3)


    def test_get_running_tasks_for_labourer(self):
        self.register_labourers()

        self.setup_tasks(status='available')
        self.setup_tasks(status='running')
        self.setup_tasks(status='expired')
        self.assertEqual(len(self.manager.get_running_tasks_for_labourer(self.LABOURER)), 3)


    def test_get_expired_tasks_for_labourer(self):
        self.register_labourers()

        self.setup_tasks(status='running')
        self.setup_tasks(status='expired')
        self.assertEqual(len(self.manager.get_expired_tasks_for_labourer(self.LABOURER)), 3)


    # @unittest.skip("Function currently depricated")
    # def test_close_task(self):
    #     _ = self.manager.get_db_field_name
    #     # Create task with id=123
    #     task = {_('task_id'): '123', _('labourer_id'): 'lambda1', _('greenfield'): 8888, _('attempts'): 2,
    #             _('completed_at'): 123123}
    #     self.dynamo_client.put(task)
    #
    #     # Call
    #     self.manager.close_task(task_id='123', labourer_id='lambda1')
    #
    #     # Get from db, check
    #     tasks = self.dynamo_client.get_by_query({_('task_id'): '123'})
    #     self.assertEqual(len(tasks), 1)
    #     task_result = tasks[0]
    #
    #     expected_result = task.copy()
    #
    #     for k in ['task_id', 'labourer_id', 'greenfield', 'attempts']:
    #         assert expected_result[k] == task_result[k]
    #
    #     self.assertTrue(_('closed_at') in task_result, msg=f"{_('closed_at')} not in task_result {task_result}")
    #     self.assertTrue(time.time() - 360 < task_result[_('closed_at')] < time.time())

    def test_archive_task(self):
        _ = self.manager.get_db_field_name
        # Create task with id=123
        task = {_('task_id'): '123', _('labourer_id'): 'lambda1', _('greenfield'): 8888, _('attempts'): 2}
        self.dynamo_client.put(task)

        # Call
        self.manager.archive_task('123')

        # Check the task isn't in the tasks db, but is in the completed_tasks table
        tasks = self.dynamo_client.get_by_query({_('task_id'): '123'})
        self.assertEqual(len(tasks), 0)

        completed_tasks = self.dynamo_client.get_by_query({_('task_id'): '123'}, table_name=self.completed_tasks_table)
        self.assertEqual(len(completed_tasks), 1)
        completed_task = completed_tasks[0]

        for k in task.keys():
            self.assertEqual(task[k], completed_task[k])
        for k in completed_task.keys():
            if k != _('closed_at'):
                self.assertEqual(task[k], completed_task[k])

        self.assertTrue(time.time() - 360 < completed_task[_('closed_at')] < time.time())


    def test_move_task_to_retry_table(self):
        _ = self.manager.get_db_field_name
        labourer_id = 'lambda1'
        task = {_('task_id'): '123', _('labourer_id'): labourer_id, _('greenfield'): 8888, _('attempts'): 2}
        delay = 300

        self.dynamo_client.put(task)

        # Call
        with patch('time.time') as mock_time:
            mock_time.return_value = self.NOW_TIME
            self.manager.move_task_to_retry_table(task, delay)

            result_tasks = self.dynamo_client.get_by_query({_('task_id'): '123'})
            self.assertEqual(len(result_tasks), 0)

            result_retry_tasks = self.dynamo_client.get_by_query({_('labourer_id'): labourer_id},
                                                                 table_name=self.retry_tasks_table)
            self.assertEqual(len(result_retry_tasks), 1)
            result = first_or_none(result_retry_tasks)

            for k in task:
                self.assertEqual(task[k], result[k])
            for k in result:
                if k != _('desired_launch_time'):
                    self.assertEqual(result[k], task[k])

            self.assertTrue(time.time() + delay - 60 < result[_('desired_launch_time')] < time.time() + delay + 60)


    def test_get_tasks_to_retry_for_labourer(self):
        _ = self.manager.get_db_field_name

        tasks = RETRY_TASKS.copy()
        # Add tasks to retry table
        for task in tasks:
            self.dynamo_client.put(task, self.config['sosw_retry_tasks_table'])

        # Call
        with patch('time.time') as t:
            t.return_value = 9500
            labourer = self.manager.register_labourers()[0]

        result_tasks = self.manager.get_tasks_to_retry_for_labourer(labourer, limit=20)

        self.assertEqual(len(result_tasks), 2)

        # Check it only gets tasks with timestamp <= now
        self.assertIn(tasks[0], result_tasks)
        self.assertIn(tasks[1], result_tasks)


    @unittest.skip("This funciton moved to Scavenger")
    def test_retry_tasks(self):
        _ = self.manager.get_db_field_name

        with patch('time.time') as t:
            t.return_value = 9500
            labourer = self.manager.register_labourers()[0]

        self.manager.get_oldest_greenfield_for_labourer = Mock(return_value=8888)

        # Add tasks to tasks_table
        regular_tasks = [
            {
                _('labourer_id'): labourer.id, _('task_id'): '11', _('arn'): 'some_arn', _('payload'): {},
                _('greenfield'):  8888
            },
            {
                _('labourer_id'): labourer.id, _('task_id'): '22', _('arn'): 'some_arn', _('payload'): {},
                _('greenfield'):  9999
            },
        ]
        for task in regular_tasks:
            self.dynamo_client.put(task)

        # Add tasks to retry_table
        retry_tasks = RETRY_TASKS.copy()

        for task in retry_tasks:
            self.dynamo_client.put(task, table_name=self.config['sosw_retry_tasks_table'])

        retry_table_items = self.dynamo_client.get_by_scan(table_name=self.retry_tasks_table)
        self.assertEqual(len(retry_table_items), len(retry_tasks))

        # Use get_tasks_to_retry_for_labourer to get tasks
        tasks = self.manager.get_tasks_to_retry_for_labourer(labourer)

        # Call
        self.manager.retry_tasks(labourer, tasks)

        # Check removed 2 out of 3 tasks from retry queue. One is desired to be launched later.
        retry_table_items = self.dynamo_client.get_by_scan(table_name=self.retry_tasks_table)
        self.assertEqual(len(retry_table_items), 1)

        # Check tasks moved to `tasks_table` with lowest greenfields
        tasks_table_items = self.dynamo_client.get_by_scan()
        for x in tasks_table_items:
            print(x)
        self.assertEqual(len(tasks_table_items), 4)

        for reg_task in regular_tasks:
            self.assertIn(reg_task, tasks_table_items)

        for retry_task in retry_tasks:
            try:
                matching = next(x for x in tasks_table_items if x[_('task_id')] == retry_task[_('task_id')])
            except StopIteration:
                print(f"Task not retried {retry_task}. Probably not yet desired.")
                continue

            for k in retry_task.keys():
                if k not in [_('greenfield'), _('desired_launch_time')]:
                    self.assertEqual(retry_task[k], matching[k])

            for k in matching.keys():
                if k != _('greenfield'):
                    self.assertEqual(retry_task[k], matching[k])

            print(f"New greenfield of a retried task: {matching[_('greenfield')]}")
            self.assertTrue(matching[_('greenfield')] < min([x[_('greenfield')] for x in regular_tasks]))


    @unittest.skip("This function moved to Scavenger")
    @patch.object(boto3, '__version__', return_value='1.9.53')
    def test_retry_tasks__old_boto(self, n):
        self.test_retry_tasks()


    def test_get_oldest_greenfield_for_labourer__get_newest_greenfield_for_labourer(self):
        with patch('time.time') as t:
            t.return_value = 9500
            labourer = self.manager.register_labourers()[0]

        min_gf = 20000
        max_gf = 10000
        for i in range(5):  # Ran this with range(1000), it passes :)
            gf = random.randint(10000, 20000)
            if gf < min_gf:
                min_gf = gf
            if gf > max_gf:
                max_gf = gf
            row = {'labourer_id': f"{labourer.id}", 'task_id': f"task-{i}", 'greenfield': gf}
            safe_put_to_ddb(row, self.dynamo_client)

        result = self.manager.get_oldest_greenfield_for_labourer(labourer)
        self.assertEqual(min_gf, result)

        newest = self.manager.get_newest_greenfield_for_labourer(labourer)
        self.assertEqual(max_gf, newest)


    def test_get_length_of_queue_for_labourer(self):
        labourer = Labourer(id='some_lambda', arn='some_arn')

        num_of_tasks = 3  # Ran this with 464 tasks and it worked

        for i in range(num_of_tasks):
            row = {'labourer_id': f"some_lambda", 'task_id': f"task-{i}", 'greenfield': i}
            safe_put_to_ddb(row, self.dynamo_client)

        queue_len = self.manager.get_length_of_queue_for_labourer(labourer)

        self.assertEqual(queue_len, num_of_tasks)


    def test_get_average_labourer_duration__calculates_average__only_failing_tasks(self):
        self.manager.ecology_client.get_max_labourer_duration.return_value = 900
        some_labourer = self.register_labourers()[0]

        self.setup_tasks(status='failed', count_tasks=15)

        self.assertEqual(900, self.manager.get_average_labourer_duration(some_labourer))


    def test_get_average_labourer_duration__calculates_average(self):
        self.manager.ecology_client.get_max_labourer_duration.return_value = 900
        some_labourer = self.register_labourers()[0]

        self.setup_tasks(status='closed', count_tasks=15)
        self.setup_tasks(status='failed', count_tasks=15)

        self.assertLessEqual(self.manager.get_average_labourer_duration(some_labourer), 900)
        self.assertGreaterEqual(self.manager.get_average_labourer_duration(some_labourer), 10)


    def test_get_task_by_id__check_return_task_with_all_attrs(self):
        tasks = self.setup_tasks()
        result = self.manager.get_task_by_id(tasks[0]['task_id'])
        self.assertEqual(result, tasks[0])<|MERGE_RESOLUTION|>--- conflicted
+++ resolved
@@ -15,18 +15,13 @@
 os.environ["STAGE"] = "test"
 os.environ["autotest"] = "True"
 
+from sosw.managers.task import TaskManager
+from sosw.labourer import Labourer
+from sosw.test.variables import TEST_TASK_CLIENT_CONFIG, RETRY_TASKS, TASKS
 from sosw.components.dynamo_db import DynamoDbClient, clean_dynamo_table
 from sosw.components.helpers import first_or_none
-<<<<<<< HEAD
-from sosw.labourer import Labourer
-from sosw.managers.task import TaskManager
-from sosw.test.variables import TEST_TASK_CLIENT_CONFIG, RETRY_TASKS, TASKS
-from sosw.test.helpers_test_dynamo_db import AutotestDdbManager, autotest_dynamo_db_tasks_setup, \
-    autotest_dynamo_db_closed_tasks_setup, autotest_dynamo_db_retry_tasks_setup, get_autotest_ddb_name, safe_put_to_ddb
-=======
 from sosw.test.helpers_test_dynamo_db import AutotestDdbManager, autotest_dynamo_db_tasks_setup, \
     autotest_dynamo_db_closed_tasks_setup, autotest_dynamo_db_retry_tasks_setup, safe_put_to_ddb
->>>>>>> 4877be30
 
 
 class TaskManager_IntegrationTestCase(unittest.TestCase):
@@ -37,21 +32,11 @@
 
 
     @classmethod
-    def setUpClass(cls) -> None:
+    def setUpClass(cls):
+        """
+        Clean the classic autotest table.
+        """
         cls.TEST_CONFIG['init_clients'] = ['DynamoDb']
-        tables = [autotest_dynamo_db_tasks_setup, autotest_dynamo_db_closed_tasks_setup,
-                  autotest_dynamo_db_retry_tasks_setup]
-        cls.autotest_ddbm = AutotestDdbManager(tables)
-
-
-    @classmethod
-    def tearDownClass(cls) -> None:
-        asyncio.run(cls.autotest_ddbm.drop_ddbs())
-
-
-    def tearDown(self):
-        self.patcher.stop()
-        asyncio.run(self.autotest_ddbm.clean_ddbs())
 
         tables = [autotest_dynamo_db_tasks_setup, autotest_dynamo_db_closed_tasks_setup,
                   autotest_dynamo_db_retry_tasks_setup]
@@ -72,18 +57,10 @@
         self.RANGE_KEY = ('labourer_id', 'S')
         self.NOW_TIME = 100000
 
-<<<<<<< HEAD
-        self.table_name = autotest_dynamo_db_tasks_setup['TableName']
-        self.completed_tasks_table = autotest_dynamo_db_closed_tasks_setup['TableName']
-        self.retry_tasks_table = autotest_dynamo_db_retry_tasks_setup['TableName']
-=======
         self.table_name = self.config['dynamo_db_config']['table_name']
         self.completed_tasks_table = self.config['sosw_closed_tasks_table']
         self.retry_tasks_table = self.config['sosw_retry_tasks_table']
 
-        # self.autotest_ddbm.clean_ddbs()
->>>>>>> 4877be30
-
         self.dynamo_client = DynamoDbClient(config=self.config['dynamo_db_config'])
         self.manager = TaskManager(custom_config=self.config)
         self.manager.ecology_client = MagicMock()
@@ -91,12 +68,6 @@
         self.labourer = deepcopy(self.LABOURER)
 
 
-<<<<<<< HEAD
-    def clean_task_tables(self):
-        clean_dynamo_table(self.table_name, (self.HASH_KEY[0],))
-        clean_dynamo_table(self.completed_tasks_table, ('task_id',))
-        clean_dynamo_table(self.retry_tasks_table, ('labourer_id', 'task_id'))
-=======
     def tearDown(self):
         self.patcher.stop()
         asyncio.run(self.autotest_ddbm.clean_ddbs())
@@ -105,7 +76,6 @@
     @classmethod
     def tearDownClass(cls) -> None:
         asyncio.run(cls.autotest_ddbm.drop_ddbs())
->>>>>>> 4877be30
 
 
     def setup_tasks(self, status='available', mutiple_labourers=False, count_tasks=3):
@@ -120,11 +90,7 @@
         MAP = {
             'available': {
                 self.RANGE_KEY[0]:               lambda x: str(worker_id),
-<<<<<<< HEAD
-                _('greenfield'):                 lambda x: round(1000 + random.randrange(0, 100000, 1000)),
-=======
                 _('greenfield'):                 lambda x: round(10000 + random.randrange(0, 100000, 1000)),
->>>>>>> 4877be30
                 _('attempts'):                   lambda x: 0,
                 _('result_uploaded_files'):      lambda x: [{'bucket':      'cnvm',
                                                              's3_key':      'key',
