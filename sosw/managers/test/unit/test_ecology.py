--- conflicted
+++ resolved
@@ -117,7 +117,13 @@
                          tm.get_count_of_running_tasks_for_labourer.return_value + 1 + 5)
 
 
-<<<<<<< HEAD
+    def test_get_max_labourer_duration(self):
+        self.manager.task_client = MagicMock()
+        self.manager.task_client.lambda_client.get_function_configuration.return_value = {'Timeout': 300}
+
+        self.assertEqual(self.manager.get_max_labourer_duration(self.LABOURER), 300)
+
+
     def test_get_health(self):
         METRIC = {
             'details':                     {},
@@ -205,11 +211,4 @@
         self.manager.cloudwatch_client = MagicMock()
         self.manager.fetch_metric_stats(a=1, b={3: 42})
 
-        self.manager.cloudwatch_client.get_metric_statistics.assert_called_once_with(a=1, b={3: 42})
-=======
-    def test_get_max_labourer_duration(self):
-        self.manager.task_client = MagicMock()
-        self.manager.task_client.lambda_client.get_function_configuration.return_value = {'Timeout': 300}
-
-        self.assertEqual(self.manager.get_max_labourer_duration(self.LABOURER), 300)
->>>>>>> 77b2ac8b
+        self.manager.cloudwatch_client.get_metric_statistics.assert_called_once_with(a=1, b={3: 42})