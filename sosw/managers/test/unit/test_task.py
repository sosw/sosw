--- conflicted
+++ resolved
@@ -5,13 +5,9 @@
 import time
 import unittest
 
-<<<<<<< HEAD
-from unittest.mock import Mock, MagicMock, patch
-=======
 from collections import defaultdict
 from copy import deepcopy
-from unittest.mock import MagicMock, patch
->>>>>>> 6cb6eceb
+from unittest.mock import Mock, MagicMock, patch
 
 
 logging.getLogger('botocore').setLevel(logging.WARNING)
@@ -224,10 +220,9 @@
 
         result = self.task_client.get_labourers()
         self.assertEqual(len(result), 2)
-<<<<<<< HEAD
-        self.assertEqual(result['some_lambda'].foo, 'bar')
-        self.assertEqual(result['some_lambda'].arn, '123')
-        self.assertEqual(result['some_lambda2'].foo, 'baz')
+        self.assertEqual(result[0].foo, 'bar')
+        self.assertEqual(result[0].arn, '123')
+        self.assertEqual(result[1].foo, 'baz')
 
 
     def test_archive_task(self):
@@ -246,9 +241,4 @@
         expected_completed_task = task.copy()
         expected_completed_task['labourer_id_task_status'] = 'some_lambda_1'
         self.manager.dynamo_db_client.put.assert_called_once_with(expected_completed_task, table_name=self.TEST_CONFIG['sosw_closed_tasks_table'])
-        self.manager.dynamo_db_client.delete.assert_called_once_with({'labourer_id': 'some_lambda', 'task_id': task_id})
-=======
-        self.assertEqual(result[0].foo, 'bar')
-        self.assertEqual(result[0].arn, '123')
-        self.assertEqual(result[1].foo, 'baz')
->>>>>>> 6cb6eceb
+        self.manager.dynamo_db_client.delete.assert_called_once_with({'labourer_id': 'some_lambda', 'task_id': task_id})