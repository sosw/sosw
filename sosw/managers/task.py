--- conflicted
+++ resolved
@@ -3,12 +3,15 @@
 __version__ = "1.0"
 
 import boto3
+import json
 import logging
+import os
 import time
 
 from pkg_resources import parse_version
 from typing import Dict, List, Optional
 
+from sosw.components.benchmark import benchmark
 from sosw.labourer import Labourer
 from sosw.app import Processor
 from sosw.components.helpers import first_or_none
@@ -122,11 +125,7 @@
         for labourer in labourers:
             for k, method in [x for x in custom_attributes]:
                 labourer.set_custom_attribute(k, method(labourer))
-<<<<<<< HEAD
                 logger.debug(f"SET for {labourer}: {k} = {method(labourer)}")
-=======
-                logging.debug(f"SET for {labourer}: {k} = {method(labourer)}")
->>>>>>> 4d97cea8
             result.append(labourer)
 
         self.__labourers = result
