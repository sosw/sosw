"""
..  hidden-code-block:: text
    :label: View Licence Agreement <br>

    sosw - Serverless Orchestrator of Serverless Workers
    Copyright (C) 2019  sosw core contributors

    This program is free software: you can redistribute it and/or modify
    it under the terms of the GNU General Public License as published by
    the Free Software Foundation, either version 3 of the License, or
    (at your option) any later version.

    This program is distributed in the hope that it will be useful,
    but WITHOUT ANY WARRANTY; without even the implied warranty of
    MERCHANTABILITY or FITNESS FOR A PARTICULAR PURPOSE.  See the
    GNU General Public License for more details.

    You should have received a copy of the GNU General Public License
    along with this program.  If not, see <http://www.gnu.org/licenses/gpl-3.0.html>.
"""

__all__ = ['Scheduler']
__author__ = "Nikolay Grishchenko"
__version__ = "1.0"

import datetime
import json
import logging
import os
import re
import time

from collections import Iterable
from copy import deepcopy
from typing import List, Set, Tuple, Union, Optional, Dict

from sosw.app import Processor, LambdaGlobals
from sosw.components.helpers import get_list_of_multiple_or_one_or_empty_from_dict, trim_arn_to_name, chunks
from sosw.components.siblings import SiblingsManager
from sosw.managers.task import TaskManager


logger = logging.getLogger()
logger.setLevel(logging.DEBUG)


def single_or_plural(attr):
    """ Simple function. Gives versions with 's' at the end and without it. """
    return list(set([attr, attr.rstrip('s'), f"{attr}s"]))


def plural(attr):
    """ Simple function. Gives plural form with 's' at the end. """
    return f"{attr.rstrip('s')}s"


class InvalidJob(ValueError):
    pass


class Scheduler(Processor):
    """
    Scheduler is converting business jobs to one or multiple Worker tasks.

    Job supports a lot of dynamic settings that will coordinate the chunking.

    Parameters:

    `max_YOURATTRs_per_batch`: int

    This is applicable only to the lowest level of chunking.  If isolation of this parameters is not required, and all
    values of this parameter are simple strings/integers the scheduler shall chunk them in batches of given size.
    By default will chunk to 1kk objects in a list.

    """

    DEFAULT_CONFIG = {
        'init_clients':    ['Task', 's3', 'Sns', 'Siblings'],
        'task_config':     {
            'labourers': {
                # 'some_function': {
                #     'arn': 'arn:aws:lambda:us-west-2:000000000000:function:some_function',
                #     'max_simultaneous_invocations': 10,
                # }
            },
        },
        's3_prefix':       'sosw/scheduler',
        'queue_file':      'tasks_queue.txt',
        'queue_bucket':    'autotest-bucket',
        'shutdown_period': 60,
        'rows_to_process': 50,
        'job_schema':      {
            'chunkable_attrs': [
                # ('section', {}),
                # ('store', {}),
                # ('product', {}),
            ]
        }
    }

    # these clients will be initialized by Processor constructor
    task_client: TaskManager = None
    siblings_client: SiblingsManager = None
    s3_client = None
    sns_client = None
    base_query = ...


    def __init__(self, *args, **kwargs):

        super().__init__(*args, **kwargs)

        self.set_queue_file()

        self.chunkable_attrs = list([x[0] for x in self.config['job_schema']['chunkable_attrs']])
        assert not any(x.endswith('s') for x in self.chunkable_attrs), \
            f"We do not currently support attributes that end with 's'. " \
                f"In the config you should use singular form of attribute. Received from config: {self.chunkable_attrs}"


    def __call__(self, event):
        """
        Process an event.

        :param dict event: event data
        """

        job = self.extract_job_from_payload(event)

        # If called as sibling
        if 'file_name' in job:
            self.set_queue_file(job['file_name'])

        # else construct new data file
        else:
            self.parse_job_to_file(job)

        self.process_file()

        super().__call__(event)


    def parse_job_to_file(self, job: Dict):
        """
        Splits the Job to multiple tasks and writes them down in self.local_queue_file.

        :param dict job:    Payload from Scheduled Rule.
                            Should be already parsed from whatever payload to dict and contain the raw `job`
        """

        if os.path.isfile(self.local_queue_file):
            logger.critical(f"The current Lambda container is already having some unprocessed file. "
                            f"You probably did not clean it correctly after processing. "
                            f"Should probably just clean the file now, but during beta version we raise an stop "
                            f"processing new ones.")
            raise RuntimeError(f"The current Lambda container is already having some unprocessed file.")

        labourer = self.task_client.get_labourer(labourer_id=job.pop('lambda_name'))

        # In case there is not chunking required, we just schedule `task` directly from the `job`.
        if not all([self.chunkable_attrs, self.needs_chunking(plural(self.chunkable_attrs[0]), job)]):
            data = [{'labourer_id': labourer.id, **job}]

        # Else there is much more logic how to chunk the job to tasks.
        else:
            data = self.construct_job_data(job, skeleton={'labourer_id': labourer.id})

        with open(self.local_queue_file, 'w') as f:
            for row in data:
                f.write(f"{json.dumps(row)}\n")


    # def create_tasks(self, labourer: Labourer, data: List):
    #     """
    #     Iterate tasks from `data` and queue them as new tasks for `labourer`.
    #     """
    #
    #     for task in data:
    #         self.task_client.create_task(labourer=labourer, payload=task)

    def validate_list_of_vals(self, data: Union[list, set, tuple, Dict]) -> list:
        """
        Supported resulting values: str, int, float.

        Expects a simple iterable of supported values or a dictionary with values = None.
        The keys then are treated as resulting values and if they validate, are returned as a list.
        """

        if isinstance(data, (list, set, tuple)):
            if not all(isinstance(v, (str, int, float)) for v in data):
                raise InvalidJob(f"Job has values with embedded data, but chunking is not requested. "
                                 f"You should either append 'isolate_ATTRIBUTE' flag or make values appropriate. "
                                 f"Should be a flat list or a dict with None - values. Your job was: {data}")
            return data

        elif isinstance(data, dict):
            if all(v is None for v in data.values()):
                return list(data.keys())

            elif len(data.keys()) == 1:
                return [data]

            else:
                raise InvalidJob(f"Job have values with embedded data, but chunking is not requested. "
                                 f"You should either append 'isolate_ATTRIBUTE' flag or make values appropriate. "
                                 f"Should be a flat list or a dict with None - values. Your job was: {data}")

        else:
            raise InvalidJob(f"A Job without chunking enabled should have value either as a simple iterable "
                             f"(list, set, tuple), or a dict with all the values = None."
                             f"You provided {type(data)}: {data}")


    def last_x_days(self, pattern: str) -> List[str]:
        """
        Constructs the list of date strings for chunking.
        """

        assert re.match('last_[0-9]+_days', pattern) is not None, "Invalid pattern {pattern} for `last_x_days()`"

        num = int(pattern.split('_')[1])
        today = datetime.date.today()

        return [str(today - datetime.timedelta(days=x)) for x in range(num, 0, -1)]


    def previous_x_days(self, pattern: str) -> List[str]:
        """
        Returns a list of string dates from today - x - x

        For example, consider today's date as 2019-04-30.
        If I call for previous_x_days(pattern='previous_2_days'), I will receive a list of string dates equal to:
        ['2019-04-26', '2019-04-27']
        """
        assert re.match('previous_[0-9]+_days', pattern) is not None, "Invalid pattern {pattern} for `previous_x_days`"

        num = int(pattern.split('_')[1])
        today = datetime.date.today()
        end_date = today - datetime.timedelta(days=num)

        return [str(end_date - datetime.timedelta(days=x)) for x in range(num, 0, -1)]


    def x_days_back(self, pattern: str) -> List[str]:
        """
        Finds the exact date X days back from now.
        Returns it as a `str` in a `list` following the interface requirements of `chunk_dates`.

        e.g. `1_days_back` - yesterday, `7_days_back` - same day as today last week
        """

        assert re.match('[0-9]+_days_back', pattern) is not None, "Invalid pattern {pattern} for `x_days_back()`"

        num = int(pattern.split('_')[0])
        today = datetime.date.today()

        return [str(today - datetime.timedelta(days=num))]


    def yesterday(self, pattern: str = 'yesterday') -> List[str]:
        """
        Simple wrapper for x_days_back() to return yesterday's date.
        """
        assert re.match('yesterday', pattern) is not None, "Invalid pattern {pattern} for `yesterday()`"
        return self.x_days_back('1_days_back')


    def today(self, pattern: str = 'today') -> List[str]:
        """
        Returns list with one datetime string (YYYY-MM-DD) equal to today's date.
        """
        assert re.match('today', pattern) is not None, "Invalid pattern {pattern} for `today()`"
        return [str(datetime.date.today())]


    def last_week(self, pattern: str = 'last_week') -> List[str]:
        """
        Returns list of dates (YYYY-MM-DD) as strings for last week (Sunday - Saturday)
        :param pattern:
        :return:
        """
        assert re.match('last_week', pattern) is not None, "Invalid pattern {pattern} for `last_week()`"

        today = datetime.date.today()
        end_date = today - datetime.timedelta(days=today.weekday() + 8)

        return [str(end_date + datetime.timedelta(days=x)) for x in range(7)]


    def chunk_dates(self, job: Dict, skeleton: Dict = None) -> List[Dict]:
        """
        There is a support for multiple not nested parameters to chunk. Dates is one very specific of them.
        """

        data = []
        skeleton = deepcopy(skeleton) or {}
        job = deepcopy(job)

        period = job.pop('period', None)
        isolate = job.pop('isolate_days', None)

        PERIOD_KEYS = ['last_[0-9]+_days', '[0-9]+_days_back', 'yesterday', 'today', 'previous_[0-9]+_days',
                       'last_week']

        if period:

            date_list = []
            for pattern in PERIOD_KEYS:
                if re.match(pattern, period):
                    # Call the appropriate method with given value from job.
                    logger.debug(f"Found period '{period}' for job {job}")
                    method_name = pattern.replace('[0-9]+', 'x', 1)
                    date_list = getattr(self, method_name)(period)
                    break
            else:
                raise ValueError(f"Unsupported period requested: {period}. Valid options are: "
                                 f"'last_X_days', 'X_days_back', 'yesterday', 'today', 'previous_[0-9]+_days', 'last_week'")

            if isolate:
                assert len(date_list) > 0, f"The chunking period: {period} did not generate date_list. Bad."

                for d in date_list:
                    data.append({**job, **skeleton, 'date_list': [d]})
            else:
                if len(date_list) > 1:
                    logger.debug("Running chunking for multiple days, but without date isolation. "
                                 "Your workers might feel bad.")
                data.append({**job, **skeleton, 'date_list': date_list})

        else:
            logger.debug(f"No `period` chunking requested in job {job}")
            data.append({**job, **skeleton})

        return data


    def construct_job_data(self, job: Dict, skeleton: Dict = None) -> List[Dict]:
        """
        Chunks the job to tasks using several layers. Each layer is represented with a `chunker` method.
        All chunkers should accept `job` and optional `skeleton` for tasks and return a list of tasks.
        If there is nothing to chunk for some chunker, return same `job` (with injected `skeleton`) wrapped in a list.

        Default chunkers:

        - Date list chunking
        - Recursive chunking for `chunkable_attrs`

        """

        CHUNKERS = [self.chunk_dates, self.chunk_job]

        data = [job]
        skeleton = deepcopy(skeleton) or {}

        for chunker in CHUNKERS:
            chunked = []  # Container for results of current chunker method.
            for task in data:
                logging.debug(f"Chunking {task} with {chunker}")
                chunked.extend(chunker(job=task))

            data = deepcopy(chunked)

        # Inject the skeleton to the resulting tasks
        for task in data:
            task.update(skeleton)

        return data


    def chunk_job(self, job: dict, skeleton: Dict = None, attr: str = None) -> List[Dict]:
        """
        Recursively parses a job, validates everything and chunks to simple tasks what should be chunked.
        The Scenario of chunking and isolation is worth another story, so you should put a link here once it is ready.
        """

        data = []
        skeleton = deepcopy(skeleton) or {}
        job = deepcopy(job)

        # The current attribute we are looking for in this iteration or the first one of preconfigured chunkables.
        attr = attr or self.chunkable_attrs[0] if self.chunkable_attrs else None

        # We have to return here the full job to let it work correctly with recursive calls.
        if not attr:
            return [{**job, **skeleton}]

        # If we shall need batching of flat vals of this attr we find out the batch size.
        # First we search in job (means the current level of recursive subdata being chunked.
        # If not specified per job, we try the setting inherited from level(s) upper probably even the root of main job.
        batch_size = int(job.get(f'max_{plural(attr)}_per_batch',
                             skeleton.get(f'max_{plural(attr)}_per_batch', 1000000)))


        def push_list_chunks():
            """ Appends chunks of lists using current skeleton and vals to chunk. """
            for v in chunks(vals, batch_size):
                data.append({**task_skeleton, **{plural(attr): v}})


        logger.debug(f"Testing for chunking {attr} from {job} with skeleton {skeleton}")
        # First of all decide whether we need to chunk current job (or a sub-job if called recursively).
        if self.needs_chunking(plural(attr), job):
            # Next attribute is either name of attribute according to config, or None if we are already in last level.
            next_attr = self.get_next_chunkable_attr(attr)
            logger.debug(f"Next attr: {next_attr}")

            # Here and many places further we support both single and plural versions of attribute names.
            for possible_attr in single_or_plural(attr):
                logger.debug(f"Iterating possible: {possible_attr}")
                current_vals = get_list_of_multiple_or_one_or_empty_from_dict(job, possible_attr)
                if not current_vals:
                    continue

                # This is not the `skeleton` received during the call, but the remaining parts of the `job`,
                # not related to current `attr`
                job_skeleton = {k: v for k, v in job.items() if k not in [possible_attr, f"isolate_{plural(attr)}"]}
                logger.debug(f"For {possible_attr} we got current_vals: {current_vals} from {job}, "
                            f"leaving job_skeleton: {job_skeleton}")

                task_skeleton = {**deepcopy(skeleton), **job_skeleton}

                # For dictionaries we have to either go deeper recursively, or just flatten keys if values are None-s.
                if all(isinstance(v, dict) for v in current_vals):
                    for val in current_vals:

                        if all(x is None for x in val.values()):
                            logger.debug(f"Value {val} is all a dict of Nones. Need to flatten")
                            vals = self.validate_list_of_vals(val)
                            push_list_chunks()

                        else:
                            logger.debug(f"Real dictionary with values. Can't flatten it to dict: {val}")
                            for name, subdata in val.items():
                                logger.debug(f"SubIterating `{name}` with {subdata}")

                                # Merge parts of task
                                task = {**deepcopy(task_skeleton), **{plural(attr): [name]}}
                                logger.debug(f"Task sample: {task}")

                                if isinstance(subdata, dict):
                                    if not next_attr:
                                        # If there is no lower level configured to chunk, just keep this subdata in payload
                                        task.update(subdata)
                                        data.append(task)
                                    else:
                                        logger.debug(f"Call recursive for {next_attr} from subdata: {subdata}")
                                        data.extend(self.chunk_job(job=subdata, skeleton=task, attr=next_attr))

                                # If None-s we just add a task. `Name` (which is actually a value in this scenario)
                                # was already added when creating task skeleton.
                                elif subdata is None:
                                    logger.debug(f"Appending task to data for {name} from {val}")
                                    data.append(task)
                                else:
                                    raise InvalidJob(f"Unsupported type of val: {subdata} for attribute {possible_attr}")

                # If current vals are not dictionaries, we just validate that they are flat supported values
                else:
                    vals = self.validate_list_of_vals(current_vals)
                    push_list_chunks()

        else:
            logger.debug(f"No need for chunking for attr: {attr} in job: {job}. Current skeleton is: {skeleton}")
            task_skeleton = {**deepcopy(skeleton)}
            for a in single_or_plural(attr):
                if a in job:
                    attr_value = job.pop(a, None)
                    if attr_value:
                        try:
                            vals = self.validate_list_of_vals(attr_value)
                            push_list_chunks()

                            # We are done here for not-chunkable attr. Return now.
                            return data

                        except InvalidJob:
                            logger.warning(f"Caught InvalidJob exception.")
                            # If a custom payload is not following the chunking convention - just translate it as is.
                            # And return the pop-ed value back to the job.
                            job[a] = attr_value
                        break
            else:
                logger.error(f"Did not find values for {attr} in job: {job}")
            # Populate the remaining parts of the job back to task.
            task_skeleton.update(job)
            data.append(task_skeleton)

        return data


    @staticmethod
    def get_index_from_list(attr, data):
        """ Finds the index ignoring the 's' at the end of attribute. """

        assert isinstance(data, Iterable), f"Non iterable data for get_index_from_list: {data}"
        assert isinstance(attr, str), f"Non-string attr for get_index_from_list: {type(attr)}"

        attrs = single_or_plural(attr)
        for a in attrs:
            try:
                return list(data).index(a)
            except ValueError:
                pass
        raise ValueError(f"Not found {attr} in {data}")


    def get_next_chunkable_attr(self, attr):
        """ Return the next by order after `attr` chunkable attribute. """

        attrs = single_or_plural(attr)
        for a in attrs:
            try:
                return self.chunkable_attrs[self.get_index_from_list(a, self.chunkable_attrs) + 1]
            except (IndexError, KeyError, TypeError, ValueError):
                pass


    def needs_chunking(self, attr: str, data: Dict) -> bool:
        """
        Recursively analyses the data and identifies if the current level of data should be chunked.
        This could happen if either isolate_attr marker in the current scope or recursively in any of sub-elements.

        :param attr:    Name of attribute you want to check for chunking.
        :param data:    Input dictionary to analyse.
        """

        attrs = single_or_plural(attr)
        isolate_attrs = [f"isolate_{a}" for a in attrs] + [f"max_{a}_per_batch" for a in attrs]

        if any(data[x] for x in isolate_attrs if x in data):
            logger.debug(f"needs_chunking(): Got requirement to isolate {attr} in the current scope: {data}")
            return True

        next_attr = self.get_next_chunkable_attr(attr)

        logger.debug(f"needs_chunking(): Found next attr {next_attr}, for {attr} from {data}")
        # We are not yet lowest level going recursive
        if next_attr:
            for a in attrs:
                current_vals = get_list_of_multiple_or_one_or_empty_from_dict(data, a)
                logger.debug(f"needs_chunking(): For {a} got current_vals: {current_vals} from {data}. "
                             f"Analysing {next_attr}")

                for val in current_vals:

                    for name, subdata in val.items():
                        logger.debug(f"needs_chunking(): Analysing {next_attr} in {subdata}")
                        if not subdata:
                            continue
                        logger.debug(f"needs_chunking(): Going recursive for {next_attr} in {subdata}")
                        if self.needs_chunking(next_attr, subdata):
                            logger.debug(f"needs_chunking(): Returning True for {next_attr} from {subdata}")
                            return True

        return False


    def extract_job_from_payload(self, event: Dict):
        """ Parse and basically validate job from the event. """


        def load(obj):
            return obj if isinstance(obj, dict) else json.loads(obj)


        jh = load(event)
        job = load(jh['job']) if 'job' in jh else jh

        assert 'lambda_name' in job, f"Job is missing required parameter 'lambda_name': {job}"
        job['lambda_name'] = trim_arn_to_name(job['lambda_name'])

        return job


    def process_file(self):
        """
        Process a file for creating tasks, then uploading it to S3.
        In case of execution time reached its limit, spawning a new sibling to continue the processing.

        """

        file_name = self.get_and_lock_queue_file()

        if not file_name:
            logger.info(f"No file in queue.")
            return

        else:
            while self.sufficient_execution_time_left:
                data = self.pop_rows_from_file(file_name, rows=self._rows_to_process)
                if not data:
                    break

                for task in data:
                    logger.info(task)
                    t = json.loads(task)
                    labourer = self.task_client.get_labourer(t['labourer_id'])
                    self.task_client.create_task(labourer=labourer, **t)
                    time.sleep(self._sleeptime_for_dynamo)

            else:
                # Spawning another sibling to continue the processing
                try:
                    payload = dict(file_name=file_name)
                    self.siblings_client.spawn_sibling(global_vars.lambda_context, payload=payload)
                    self.stats['siblings_spawned'] += 1

                except Exception as err:
                    logger.exception(
<<<<<<< HEAD
                            f"Could not spawn sibling with context: {global_vars.lambda_context}, payload: {payload}")
=======
                        f"Could not spawn sibling with context: {global_vars.lambda_context}, payload: {payload}")
>>>>>>> bbac2758

            self.upload_and_unlock_queue_file()
            self.clean_tmp()


    @property
    def _sleeptime_for_dynamo(self):
        """
        Pull DynamoDB write capcity dynamically to throttle at appropriate levels

        Calculates based on the assumption that a single write action consumes a full WCU
        Therefore multiple capacity units are calculated as a fraction of the
        """
        logging.debug(dir(self.task_client.dynamo_db_client))
        return 1 / self.task_client.dynamo_db_client.get_capacity()['write']


    @staticmethod
    def pop_rows_from_file(file_name: str, rows: Optional[int] = 1) -> List[str]:
        """
        Reads the rows from the top of file. Along the way removes them from original file.

        :param str file_name:    File to read.
        :param int rows:        Number of rows to read. Default: 1
        :return:                List of strings read from file top.
        """

        tmp_file = f"/tmp/in_prog_{file_name.replace('/', '_')}"
        result = []

        try:
            with open(file_name) as f, open(tmp_file, "w") as out:
                for _ in range(rows):
                    try:
                        result.append(next(f))
                    except StopIteration:
                        break

                # Writing remaining rows to the temp file.
                for line in f:
                    out.write(line)

            os.remove(file_name)
            os.rename(tmp_file, file_name)

            # If there is no dat remaining in the file we remove it.
            if os.path.getsize(file_name) == 0:
                os.remove(file_name)

        except FileNotFoundError:
            pass

        return result


    def clean_tmp(self, file_name=None):
        file_to_remove = file_name or self.local_queue_file

        if os.path.isfile(file_to_remove):
            os.remove(file_to_remove)


    @property
    def _rows_to_process(self):
        return self.config['rows_to_process']


    @property
    def sufficient_execution_time_left(self) -> bool:
        """
        Return if there is a sufficient execution time for processing ('shutdown period' is in seconds).
        """

        return global_vars.lambda_context.get_remaining_time_in_millis() > self.config['shutdown_period'] * 1000


    def get_and_lock_queue_file(self) -> str:
        """
        Either take a new (recently created) file in local /tmp/, or download the version of queue file from S3.
        We move the file in S3 to `locked_` by prefix state or simply upload the new one there in `locked_` state.

        :return: Local path to the file.
        """

        if not os.path.isfile(self.local_queue_file):
            try:
                self.s3_client.download_file(Bucket=self._queue_bucket, Key=self.remote_queue_file,
                                             Filename=self.local_queue_file)
            except self.s3_client.exceptions.ClientError:
                self.stats['non_existing_remote_queue'] += 1
                logger.exception(f"Not found remote file to download")

            else:
                self.s3_client.copy_object(Bucket=self._queue_bucket,
                                           CopySource=f"{self._queue_bucket}/{self.remote_queue_file}",
                                           Key=self.remote_queue_locked_file)

                self.s3_client.delete_object(Bucket=self._queue_bucket, Key=self.remote_queue_file)

                logger.debug(f"Downloaded a copy of {self.local_queue_file} for processing "
                             f"and moved the remote one to {self.remote_queue_locked_file}.")

        # If the local file exists (means we have probably just created it). Then we upload it in `locked_` state.
        else:
            self.s3_client.upload_file(Filename=self.local_queue_file, Bucket=self._queue_bucket,
                                       Key=self.remote_queue_locked_file)

        return self.local_queue_file


    def upload_and_unlock_queue_file(self):
        """
        Upload the local queue file to S3 and remove the `locked_` by prefix copy if it exists.
        """

        # If there is data left unprocessed in the file, upload it for future processing by siblings or someone else.
        if os.path.isfile(self.local_queue_file):
            self.s3_client.upload_file(Filename=self.local_queue_file, Bucket=self._queue_bucket,
                                       Key=self.remote_queue_file)

        # Delete the locked file from S3 (aka unlock)
        try:
            self.s3_client.delete_object(Bucket=self._queue_bucket, Key=self.remote_queue_locked_file)
        except self.s3_client.exceptions.ClientError:
            logger.debug(f"No remote locked file to remove: {self.remote_queue_locked_file}. This is probably new.")


    @property
    def _queue_bucket(self):
        """ Name of S3 bucket for file with queue of tasks not yet in DynamoDB. """
        return self.config['queue_bucket']


    def set_queue_file(self, name: str = None):
        """
        Initialize a unique file_name to store the queue of tasks to write.
        """

        if name is None:
            filename_parts = self.config['queue_file'].rsplit('.', 1)
            assert len(filename_parts) == 2, "Got bad file name"
            self._queue_file_name = \
                f"{filename_parts[0]}_{global_vars.lambda_context.aws_request_id}.{filename_parts[1]}"
        else:
            self._queue_file_name = name


    @property
    def local_queue_file(self):
        return f"/tmp/{self._queue_file_name}"


    @property
    def remote_queue_file(self):
        """ Full S3 Key of file with queue of tasks not yet in DynamoDB. """
        return f"{self.config['s3_prefix'].strip('/')}/{self._queue_file_name}"


    @property
    def remote_queue_locked_file(self):
        """
        Full S3 Key of file with queue of tasks not yet in DynamoDB in the `locked` state.
        Concurrent processes should not touch it.
        """
        return f"{self.config['s3_prefix'].strip('/')}/locked_{self._queue_file_name}"


global_vars = LambdaGlobals()<|MERGE_RESOLUTION|>--- conflicted
+++ resolved
@@ -607,11 +607,7 @@
 
                 except Exception as err:
                     logger.exception(
-<<<<<<< HEAD
-                            f"Could not spawn sibling with context: {global_vars.lambda_context}, payload: {payload}")
-=======
                         f"Could not spawn sibling with context: {global_vars.lambda_context}, payload: {payload}")
->>>>>>> bbac2758
 
             self.upload_and_unlock_queue_file()
             self.clean_tmp()
