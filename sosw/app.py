--- conflicted
+++ resolved
@@ -176,11 +176,7 @@
                                    f"Tried suffixes for class: {client_suffixes}")
 
 
-<<<<<<< HEAD
-    def __call__(self, event, cleanup: bool = True):
-=======
     def __call__(self, event, reset_result: bool = True):
->>>>>>> 5c38636c
         """
         Call the Processor.
         You can either call super() at the end of your child function or completely overwrite this function.
@@ -191,11 +187,6 @@
         # Update the stats for number of calls.
         # Makes sense for Processors initialized outside the scope of `lambda_handler`.
         self.stats['processor_calls'] += 1
-<<<<<<< HEAD
-        if cleanup:
-            self.result = defaultdict(int)
-
-=======
         if reset_result:
             self.result = defaultdict(int)
 
@@ -213,14 +204,7 @@
         """
         self.result = defaultdict(int)
         self.reset_stats(recursive)
->>>>>>> 5c38636c
-
-    def pre_warming(self):
-        """
-        Clean the result and stats.
-        """
-        self.result = defaultdict(int)
-        self.reset_stats()
+
 
     @staticmethod
     def get_config(name):
